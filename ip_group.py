import argparse
import csv
import ipaddress
import logging.handlers
import sys

try:
    import requests

    from vat.platform import ClientV3_latest
    from vat.vectra import ClientV2_latest, _format_url
except Exception as error:
    print("\nMissing import requirements: {}\n".format(str(error)))
    sys.exit(0)

LOG = logging.getLogger(__name__)

INVALID_CHARS = ["~", "#", "$", "^", "+", "=", "<", ">", "?", ";"]
SUB_CHAR = "_"
ERRORS = list()

# Suppress Detect certificate warning
requests.packages.urllib3.disable_warnings()


def print_errors(errors):
    print("The following {} errors were encountered:".format(len(errors)))
    for err in errors:
        print("{}".format(err))


def ip_subnet(subnet_string):
    """
    Called with string that represents an IP subnet with CIDR or netmask in dotted decimal format

    Validates string represents valid subnet and removes host bits
    Returns string representation of subnet in CIDR format
    :param subnet_string: string representing subnet in CIDR w.x.y.z/n or netmask w.x.y.z/aa.bb.cc.dd format
    :return: returns string representation of subnet in CIDR format
    """
    global ERRORS
    try:
        ipaddress.IPv4Network(subnet_string)
    except (ipaddress.AddressValueError, ipaddress.NetmaskValueError) as sub_error:
        LOG.info("Subnet {} format error, {}".format(subnet_string, sub_error))
        ERRORS.append("Subnet {} format error, {}".format(subnet_string, sub_error))
        return
    except ValueError as sub_error:
        ERRORS.append(
            "Subnet {} has host bits, removing. {}".format(subnet_string, sub_error)
        )
        LOG.info("{}, removing host bits".format(sub_error))
    subnet = ipaddress.IPv4Network(subnet_string, strict=False)
    return str(subnet)


def sub_bad_chars(string, sub=SUB_CHAR):
    """
    Substitute unsupported characters in string representing group

    :param string: original string
    :param sub:  substitution character, default defined in SUB_CHAR
    :return:  returns the original string with any illegal characters substituted
    """
    for bad_char in INVALID_CHARS:
        string = string.replace(bad_char, sub)
    return string


def group_exists(group_name, brain):
    """
    Determines if group exists

    Called with initialized vectra client and name of group
    :param group_name: group name
    :param brain: initialized Vectra Client object
    :return: True if group exists, False otherwise
    """
    group_iterator = brain.get_all_groups(name=group_name)
    for item in group_iterator:
        if item.json()["count"] > 0:
            for group in item.json()["results"]:
                if group["name"] == group_name:
                    return {"name": group["name"], "id": group["id"]}
    return False


def group_exists2(group_name, group_list):
    """
    Determines if group exists in supplied group_list
    :param group_name: group name
    :param group_list: list of group dictionaries
    :return: The group dict if group exists, False otherwise
    """
    if len(group_list) > 0:
        for group in group_list:
            if group["name"].lower() == group_name.lower():
                return group
    return False


def get_all_groups(brain):
    """
    Retrieves all groups and returns a list of group dictionaries

    Called with initialized vectra client
    :param brain: initialized Vectra Client object
    :return: list of group dictionaries
    """
    group_list = list()
    group_iterator = brain.get_all_groups()
    for page in group_iterator:
        if page.json()["count"] > 0:
            for group in page.json()["results"]:
                group_list.append(group)
    return group_list


def create_group(name, subnet, brain, descr=""):
    """
    Creates group and adds supplied subnet, and description if supplied

    :param name: group name
    :param subnet: CIDR subnet string
    :param brain: initialized Vectra Client object
    :param descr: group description, optional
    """
    try:
        if bool(descr):
            brain.create_group(
                name=name, description=descr, type="ip", members=list(subnet)
            )
        else:
            brain.create_group(name=name, type="ip", members=list(subnet))
    except Exception as error:
        LOG.error("create_group exception: {}".format(str(error)))
        global ERRORS
        ERRORS.append(
            "Create group exception {}, {}, {}".format(name, list(subnet), str(error))
        )


def update_group(grp_id, subnet, brain, auth=False, descr=""):
    """
    Updates existing group with supplied subnet, and description if supplied
    :param grp_id: group ID
    :param subnet: CIDR subnet string
    :param brain: initialized Vectra Client object
    :param auth: boolean representing authoritative update (True is Append=False)
    :param descr: group description, optional
    """
    if bool(descr):
        brain.update_group(
            group_id=grp_id, description=descr, members=subnet, append=not auth
        )
    else:
        brain.update_group(group_id=grp_id, members=subnet, append=not auth)


def obtain_args():
    parser = argparse.ArgumentParser(
        description="Supplied with name of CSV input file, creates or updates IP groups "
        "with supplied subnet information.  \nCSV file format: "
        "group_name,subnet,description\n\n"
        "Subnet can be supplied in CIDR notation e.g. \n"
        "group name,10.1.1.0/24,some description\n\n"
        "or as subnet and netmask separate by a comma (,) e.g.\n"
        "group name,10.1.1.1.0,255.255.255.0,some description",
        prefix_chars="--",
        formatter_class=argparse.RawTextHelpFormatter,
        epilog="",
    )
    parser.add_argument("--brain", type=str, help="URL for the brain")
    parser.add_argument(
        "--token", type=str, help="V2 API token to access Cognito Detect"
    )
    parser.add_argument("--client_id", type=str, help="V3 API Client ID")
    parser.add_argument("--secret_key", type=str, help="V3 API Secret Key")
    parser.add_argument("--file", type=str, help="Name of csv input file")
    parser.add_argument(
        "-a",
        "--authoritative",
        action="store_true",
        help="Data contained in CSV is authoritative.  Group "
        "information will be overwritten where necessary.",
    )
    parser.add_argument(
        "-d", "--dryrun", action="store_true", help="Do dry run, no updates to Cognito"
    )
    parser.add_argument(
        "--sub_char",
        default=False,
        type=str,
        help="Override default invalid character "
        "substitution in group names and "
        "description.  Default is _\n"
        "May not be one of the following characters\n"
        "{}".format(str(INVALID_CHARS)),
    )
    parser.add_argument(
        "--verbose", default=False, action="store_true", help="Verbose logging"
    )

    return parser.parse_args()


def process_group_info(gd, g, s, d):
    """
    Supplied with a dictionary of groups, group name, subnet list, and description, returns dictionary with new
    elements added
    :param gd: Dictionary of groups
    :param g: group name
    :param s: list of subnets
    :param d: description
    :return: dictionary of groups with new elements added
    """
    if g not in gd.keys():
        gd = {**gd, **{g: {"subnets": [s], "desc": d}}}
        return gd
    else:
        gd[g]["subnets"] += [s]
        gd[g]["desc"] = d
        return gd


def process_group_info2(gd, g, s, d):
    """
    Supplied with a dictionary of groups, group name, subnet list, and description, returns dictionary with new
    elements added
    :param gd: Dictionary of groups
    :param g: group name
    :param s: list of subnets
    :param d: description
    :return: dictionary of groups with new elements added
    """
    if g.lower() not in [k.lower() for k in gd.keys()]:
        gd = {**gd, **{g: {"subnets": [s], "desc": d}}}
        return gd
    else:
        for i in gd.keys():
            if g.lower() == i.lower():
                gd[i]["subnets"] += [s]
                gd[i]["desc"] = d
        return gd


def group_missing_values(new_group, existing_group):
    """
    Supplied with a dictionary of the csv group and existing group, determines if values contained in csv group are
    missing from the existing group
    :param new_group: dictionary of group from csv
    :param existing_group: dictionary of existing group
    :return: bool, [list of missing values]
    """
    if sorted(new_group["subnets"]) == sorted(existing_group["members"]):
        # Group contents the same, update not needed, no update value
        return False, None
    elif list(set(new_group["subnets"]) - set(existing_group["members"])) and list(
        set(existing_group["members"]) - set(new_group["subnets"])
    ):
        # The group in Cognito has subnets missing and additional compared to CSV
        return 2, list(set(new_group["subnets"]) - set(existing_group["members"]))
    elif list(set(new_group["subnets"]) - set(existing_group["members"])):
        # The group in Cognito has subnets missing compared to CSV
        return 1, list(set(new_group["subnets"]) - set(existing_group["members"]))
    elif list(set(existing_group["members"]) - set(new_group["subnets"])):
        # The group in Cognito has additional subnets compared to CSV
        return -1, list(set(existing_group["members"]) - set(new_group["subnets"]))
    else:
        return False, None


def det_bom(infile):
    with open(infile, "rb") as file:
        beginning = file.read(4)
        # The order of these if-statements is important
        # otherwise UTF32 LE may be detected as UTF16 LE as well
        if beginning == b"\x00\x00\xfe\xff":
            return "utf-32-be"
        elif beginning == b"\xff\xfe\x00\x00":
            return "utf-32-le"
        elif beginning[0:3] == b"\xef\xbb\xbf":
            return "utf-8-sig"
        elif beginning[0:2] == b"\xff\xfe":
            return "utf-16-le"
        elif beginning[0:2] == b"\xfe\xff":
            return "utf-16-le"
        else:
            return "utf-8"


def main():
    """
    Supplied with valid CSV file containing 3 or 4 columns of data, iterates over rows and creates or updates groups

    Supports CSV files with following format examples with or without header row
    group 1,192.168.1.0/255.255.255.0,group1 description
    group 2,10.1.1.0/24,group2 description
    """
    args = obtain_args()
    args.brain = _format_url(args.brain)

    global ERRORS

    sub_char = args.sub_char if args.sub_char else SUB_CHAR

    log_level = logging.DEBUG if args.verbose else logging.INFO
    logging.basicConfig(
        level=log_level, format="%(asctime)s - %(name)s - %(levelname)s - %(message)s"
    )

    if len(sys.argv) == 1:
        print("Run python3 ip_group.py -h for help.")
        sys.exit()

    file = args.file

    with open(file, newline="", encoding=det_bom(file)) as csvfile:
        # Iterate through the CSV building a dictionary of groups
        reader = csv.reader(csvfile)
        csv_groups_dict = dict()
        counter = 0
        for row in reader:
            counter += 1
            sys.stdout.write(f"\rProcessing line: {str(counter)} ")
            sys.stdout.flush()

            if len(row) < 3 or len(row) > 4:
                LOG.debug("Invalid number of columns in row, skipping")
                ERRORS.append("Invalid number of columns in row {}".format(row))
                continue
            if len(row) == 4:
                LOG.debug("Number of rows 4: {}".format(len(row)))

                subnet = ip_subnet("{}/{}".format(row[1], row[2]))
                description = sub_bad_chars(row[3], sub_char)

            elif len(row) == 3:
                LOG.debug("Number of rows 3: {}".format(len(row)))

                subnet = ip_subnet(row[1])
                description = sub_bad_chars(row[2], sub_char)

            # Replace unsupported characters and remove leading and trailing spaces
            group_name = sub_bad_chars(row[0], sub_char).strip()

            if subnet is not None:
                # group_dict = {'group1': {'subnets': [1, 2, 3], 'desc': 'group1 description'},
                # 'group2': {'subnets': [3, 4, 5], 'desc': 'group2 description'}}
                if not group_name.isprintable():
                    ERRORS.append(
                        "Non-printable characters in group name: {}".format(group_name)
                    )
                    LOG.debug(
                        "Non-printable characters in group [{}]".format(group_name)
                    )

                elif not description.isprintable():
                    ERRORS.append(
                        "Non-printable characters in group {} description: {}".format(
                            group_name, description
                        )
                    )
                    LOG.debug(
                        "Non-printable characters in description [{}]".format(
                            description
                        )
                    )

                else:
                    csv_groups_dict = process_group_info2(
                        csv_groups_dict, group_name, subnet, description
                    )
            else:
                LOG.debug("Invalid subnet, skipping")

        # Obtain list of existing groups from Cognito
        LOG.info("\nRetrieving groups from https://{}".format(args.brain))
        if "portal.vectra.ai" in args.brain:
            vc = ClientV3_latest(
                url=args.brain,
                client_id=args.client_id,
                secret_key=args.secret_key,
                verify=False,
            )
        else:
            vc = ClientV2_latest(url=args.brain, token=args.token, verify=False)
        existing_groups = get_all_groups(vc)
        LOG.info("Retrieved {} groups".format(len(existing_groups)))

        # Loop through dictionaries constructed from CSV
        groups_create = dict()
        groups_update = dict()
        groups_update_overwrite = dict()
        LOG.info("Preprocessing groups.")
        for group in csv_groups_dict.keys():
            group_exists_results = group_exists2(group, existing_groups)
            LOG.debug("Checking if group [{}] exists.".format(group))
            LOG.debug("{}".format(csv_groups_dict[group]))
            LOG.debug("Group_exists_results: {}".format(group_exists_results))
            if bool(group_exists_results):
                update_needed, update_value = group_missing_values(
                    csv_groups_dict[group], group_exists_results
                )
                if update_needed == 1:
                    # Group in Detect is missing subnets in CSV
                    LOG.debug(
                        "1:Group exists, update needed, add. id:{}, group:{}, subnets:{}".format(
                            group_exists_results["id"], group, update_value
                        )
                    )
                    groups_update = {
                        **groups_update,
                        **{
                            group: {
<<<<<<< HEAD
                                "id": group_exists_results["id"],
                                "subnets": update_value["subnets"],
                            }
                        },
                    }
=======
                                    'id': group_exists_results['id'],
                                    'subnets': update_value
                                    }
                            }
                     }
>>>>>>> 8452a748
                elif update_needed == -1:
                    # Group in Detect contains subnets CSV does not
                    if args.authoritative:
                        LOG.debug(
                            "-1:Group exists and has extra subnets. id:{}, group:{}, subnets:{}".format(
                                group_exists_results["id"], group, update_value
                            )
                        )
                        groups_update_overwrite = {
<<<<<<< HEAD
                            **groups_update,
                            **{
                                group: {
                                    "id": group_exists_results["id"],
                                    "subnets": csv_groups_dict[group]["subnets"],
                                    "desc": csv_groups_dict[group]["desc"],
                                }
                            },
=======
                            **groups_update_overwrite,
                            **{
                                group: {
                                        'id': group_exists_results['id'],
                                        'subnets': csv_groups_dict[group]['subnets'],
                                        'desc': csv_groups_dict[group]['desc']
                                }
                            }
>>>>>>> 8452a748
                        }

                elif update_needed == 2 and args.authoritative:
                    # Group in Detect contains subnets CSV does not and is missing subnets from CSV
                    LOG.debug(
                        "2a:Group exists and has extra subnets and missing. id:{}, group:{}, subnets:{}".format(
                            group_exists_results["id"], group, update_value
                        )
<<<<<<< HEAD
                    )
                    groups_update_overwrite = {
                        **groups_update,
                        **{
                            group: {
                                "id": group_exists_results["id"],
                                "subnets": csv_groups_dict[group]["subnets"],
                                "desc": csv_groups_dict[group]["desc"],
                            }
                        },
                    }
=======
                        groups_update_overwrite = {
                            **groups_update_overwrite,
                            **{
                                group: {
                                        'id': group_exists_results['id'],
                                        'subnets': csv_groups_dict[group]['subnets'],
                                        'desc': csv_groups_dict[group]['desc']
                                }
                            }
                        }

>>>>>>> 8452a748
                elif update_needed == 2 and not args.authoritative:
                    # Group in Detect contains subnets CSV does not and is missing subnets from CSV, not authoritative
                    # so update needed
                    LOG.debug(
                        "2b:Group exists and has extra subnets and missing. id:{}, group:{}, subnets:{}".format(
                            group_exists_results["id"], group, update_value
                        )
                    )
                    groups_update = {
                        **groups_update,
                        **{
                            group: {
<<<<<<< HEAD
                                "id": group_exists_results["id"],
                                "subnets": update_value,
                            }
                        },
=======
                                     'id': group_exists_results['id'],
                                     'subnets': update_value
                            }
                        }
>>>>>>> 8452a748
                    }
            else:
                # Group does not exist, creating
                LOG.debug(
                    "Group does not exist. group:{}, subnets:{}, description:{}".format(
                        group,
                        csv_groups_dict[group].get("subnets"),
                        csv_groups_dict[group].get("desc"),
                    )
                )
                groups_create = {
                    **groups_create,
                    **{
<<<<<<< HEAD
                        group: {
                            "subnets": csv_groups_dict[group].get("subnets"),
                            "desc": csv_groups_dict[group].get("desc"),
                        }
                    },
                }
        LOG.debug("update:{}".format(groups_update))
        LOG.debug("create:{}".format(groups_create))
        LOG.debug("overwrite:{}".format(groups_update_overwrite))
=======
                         group: {
                            'subnets': csv_groups_dict[group].get('subnets'),
                            'desc': csv_groups_dict[group].get('desc')
                         }
                    }
                }
        LOG.debug('update:{}'.format(groups_update))
        LOG.debug('create:{}'.format(groups_create))
        LOG.debug('overwrite:{}'.format(groups_update_overwrite))
>>>>>>> 8452a748
        # Iterate over each dictionary that contains data

        if not args.dryrun:
            if groups_update:
                LOG.info("Starting update of groups.")
                for group_name in groups_update.keys():
                    LOG.info(
                        "Updating group: [{}] with id: {} to include subnets: {}".format(
                            group_name,
                            groups_update[group_name]["id"],
                            groups_update[group_name]["subnets"],
                        )
                    )
                    update_group(
                        groups_update[group_name]["id"],
                        groups_update[group_name]["subnets"],
                        vc,
                    )

            if groups_create:
                LOG.info("Starting creation of new groups.")

                for group_name in groups_create.keys():
                    LOG.info(
                        "Creating new group with name: [{}], subnets: {}, description: {}".format(
                            group_name,
                            groups_create[group_name]["subnets"],
                            groups_create[group_name]["desc"],
                        )
                    )
                    create_group(
                        group_name,
                        groups_create[group_name]["subnets"],
                        vc,
                        groups_create[group_name]["desc"],
                    )

            if groups_update_overwrite and args.authoritative:
                LOG.info("Starting update of groups, overwriting subnets from CSV.")
                for group_name in groups_update_overwrite.keys():
                    LOG.info(
                        "Overwriting group: [{}] with id: {} subnets: {}".format(
                            group_name,
                            groups_update_overwrite[group_name]["id"],
                            groups_update_overwrite[group_name]["subnets"],
                        )
                    )
                    # Pass False to mark as authoritative
                    update_group(
                        groups_update_overwrite[group_name]["id"],
                        groups_update_overwrite[group_name]["subnets"],
                        vc,
                        auth=True,
                    )

        print_errors(ERRORS)


if __name__ == "__main__":
    main()<|MERGE_RESOLUTION|>--- conflicted
+++ resolved
@@ -413,19 +413,12 @@
                         **groups_update,
                         **{
                             group: {
-<<<<<<< HEAD
-                                "id": group_exists_results["id"],
-                                "subnets": update_value["subnets"],
-                            }
-                        },
-                    }
-=======
                                     'id': group_exists_results['id'],
                                     'subnets': update_value
                                     }
                             }
                      }
->>>>>>> 8452a748
+
                 elif update_needed == -1:
                     # Group in Detect contains subnets CSV does not
                     if args.authoritative:
@@ -434,47 +427,6 @@
                                 group_exists_results["id"], group, update_value
                             )
                         )
-                        groups_update_overwrite = {
-<<<<<<< HEAD
-                            **groups_update,
-                            **{
-                                group: {
-                                    "id": group_exists_results["id"],
-                                    "subnets": csv_groups_dict[group]["subnets"],
-                                    "desc": csv_groups_dict[group]["desc"],
-                                }
-                            },
-=======
-                            **groups_update_overwrite,
-                            **{
-                                group: {
-                                        'id': group_exists_results['id'],
-                                        'subnets': csv_groups_dict[group]['subnets'],
-                                        'desc': csv_groups_dict[group]['desc']
-                                }
-                            }
->>>>>>> 8452a748
-                        }
-
-                elif update_needed == 2 and args.authoritative:
-                    # Group in Detect contains subnets CSV does not and is missing subnets from CSV
-                    LOG.debug(
-                        "2a:Group exists and has extra subnets and missing. id:{}, group:{}, subnets:{}".format(
-                            group_exists_results["id"], group, update_value
-                        )
-<<<<<<< HEAD
-                    )
-                    groups_update_overwrite = {
-                        **groups_update,
-                        **{
-                            group: {
-                                "id": group_exists_results["id"],
-                                "subnets": csv_groups_dict[group]["subnets"],
-                                "desc": csv_groups_dict[group]["desc"],
-                            }
-                        },
-                    }
-=======
                         groups_update_overwrite = {
                             **groups_update_overwrite,
                             **{
@@ -486,7 +438,24 @@
                             }
                         }
 
->>>>>>> 8452a748
+                elif update_needed == 2 and args.authoritative:
+                    # Group in Detect contains subnets CSV does not and is missing subnets from CSV
+                    LOG.debug(
+                        "2a:Group exists and has extra subnets and missing. id:{}, group:{}, subnets:{}".format(
+                            group_exists_results["id"], group, update_value
+                        )
+                        groups_update_overwrite = {
+                            **groups_update_overwrite,
+                            **{
+                                group: {
+                                        'id': group_exists_results['id'],
+                                        'subnets': csv_groups_dict[group]['subnets'],
+                                        'desc': csv_groups_dict[group]['desc']
+                                }
+                            }
+                        }
+
+
                 elif update_needed == 2 and not args.authoritative:
                     # Group in Detect contains subnets CSV does not and is missing subnets from CSV, not authoritative
                     # so update needed
@@ -499,17 +468,10 @@
                         **groups_update,
                         **{
                             group: {
-<<<<<<< HEAD
-                                "id": group_exists_results["id"],
-                                "subnets": update_value,
-                            }
-                        },
-=======
                                      'id': group_exists_results['id'],
                                      'subnets': update_value
                             }
                         }
->>>>>>> 8452a748
                     }
             else:
                 # Group does not exist, creating
@@ -523,17 +485,6 @@
                 groups_create = {
                     **groups_create,
                     **{
-<<<<<<< HEAD
-                        group: {
-                            "subnets": csv_groups_dict[group].get("subnets"),
-                            "desc": csv_groups_dict[group].get("desc"),
-                        }
-                    },
-                }
-        LOG.debug("update:{}".format(groups_update))
-        LOG.debug("create:{}".format(groups_create))
-        LOG.debug("overwrite:{}".format(groups_update_overwrite))
-=======
                          group: {
                             'subnets': csv_groups_dict[group].get('subnets'),
                             'desc': csv_groups_dict[group].get('desc')
@@ -543,7 +494,6 @@
         LOG.debug('update:{}'.format(groups_update))
         LOG.debug('create:{}'.format(groups_create))
         LOG.debug('overwrite:{}'.format(groups_update_overwrite))
->>>>>>> 8452a748
         # Iterate over each dictionary that contains data
 
         if not args.dryrun:
